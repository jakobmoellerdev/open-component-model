package blob_test

import (
	"testing"

	"github.com/opencontainers/go-digest"
	"github.com/stretchr/testify/assert"
	"github.com/stretchr/testify/require"

	"ocm.software/open-component-model/bindings/go/blob"
	descriptor "ocm.software/open-component-model/bindings/go/descriptor/runtime"
	ociblob "ocm.software/open-component-model/bindings/go/oci/blob"
<<<<<<< HEAD
	digest2 "ocm.software/open-component-model/bindings/go/oci/internal/digest"
=======
	internaldigest "ocm.software/open-component-model/bindings/go/oci/internal/digest"
>>>>>>> 272ef7f9
)

// mockBlob implements blob.ReadOnlyBlob for testing purposes
type mockBlob struct {
	blob.ReadOnlyBlob
}

func TestNewResourceBlob(t *testing.T) {
	resource := &descriptor.Resource{
		Digest: &descriptor.Digest{
<<<<<<< HEAD
			HashAlgorithm: digest2.HashAlgorithmSHA256,
=======
			HashAlgorithm: internaldigest.HashAlgorithmSHA256,
>>>>>>> 272ef7f9
			Value:         "1234567890abcdef",
		},
		Size: 100,
	}
	mock := &mockBlob{}
	mediaType := "application/octet-stream"

	rb, err := ociblob.NewResourceBlobWithMediaType(resource, mock, mediaType)
	require.NoError(t, err)
	assert.NotNil(t, rb)
	assert.Equal(t, resource, rb.Resource)
	got, ok := rb.MediaType()
	assert.True(t, ok)
	assert.Equal(t, mediaType, got)
}

func TestResourceBlob_MediaType(t *testing.T) {
	resource := &descriptor.Resource{}
	mock := &mockBlob{}
	mediaType := "application/octet-stream"

	rb, err := ociblob.NewResourceBlobWithMediaType(resource, mock, mediaType)
	require.NoError(t, err)
	mt, ok := rb.MediaType()
	assert.True(t, ok)
	assert.Equal(t, mediaType, mt)
}

func TestResourceBlob_Digest(t *testing.T) {
	tests := []struct {
		name           string
		resource       *descriptor.Resource
		expectedDigest string
		expectedOK     bool
	}{
		{
			name: "valid sha256 digest",
			resource: &descriptor.Resource{
				Digest: &descriptor.Digest{
<<<<<<< HEAD
					HashAlgorithm: digest2.HashAlgorithmSHA256,
=======
					HashAlgorithm: internaldigest.HashAlgorithmSHA256,
>>>>>>> 272ef7f9
					Value:         "1234567890abcdef",
				},
			},
			expectedDigest: "sha256:1234567890abcdef",
			expectedOK:     true,
		},
		{
			name: "empty hash algorithm defaults to canonical",
			resource: &descriptor.Resource{
				Digest: &descriptor.Digest{
<<<<<<< HEAD
					HashAlgorithm: digest2.HashAlgorithmSHA256,
=======
					HashAlgorithm: internaldigest.HashAlgorithmSHA256,
>>>>>>> 272ef7f9
					Value:         "1234567890abcdef",
				},
			},
			expectedDigest: "sha256:1234567890abcdef",
			expectedOK:     true,
		},
		{
			name:           "nil digest",
			resource:       &descriptor.Resource{},
			expectedDigest: "",
			expectedOK:     false,
		},
	}

	for _, tt := range tests {
		t.Run(tt.name, func(t *testing.T) {
			mock := &mockBlob{}
			rb, err := ociblob.NewResourceBlobWithMediaType(tt.resource, mock, "application/octet-stream")
			assert.NoError(t, err)
			dig, ok := rb.Digest()
			assert.Equal(t, tt.expectedOK, ok)
			if tt.expectedOK {
				assert.Equal(t, tt.expectedDigest, dig)
			}
		})
	}
}

func TestResourceBlob_HasPrecalculatedDigest(t *testing.T) {
	tests := []struct {
		name     string
		resource *descriptor.Resource
		expected bool
	}{
		{
			name:     "nil digest",
			resource: &descriptor.Resource{},
			expected: false,
		},
		{
			name: "empty digest value",
			resource: &descriptor.Resource{
				Digest: &descriptor.Digest{
<<<<<<< HEAD
					HashAlgorithm: digest2.HashAlgorithmSHA256,
=======
					HashAlgorithm: internaldigest.HashAlgorithmSHA256,
>>>>>>> 272ef7f9
					Value:         "",
				},
			},
			expected: false,
		},
		{
			name: "valid digest",
			resource: &descriptor.Resource{
				Digest: &descriptor.Digest{
<<<<<<< HEAD
					HashAlgorithm: digest2.HashAlgorithmSHA256,
=======
					HashAlgorithm: internaldigest.HashAlgorithmSHA256,
>>>>>>> 272ef7f9
					Value:         "1234567890abcdef",
				},
			},
			expected: true,
		},
	}

	for _, tt := range tests {
		t.Run(tt.name, func(t *testing.T) {
			mock := &mockBlob{}
			rb, err := ociblob.NewResourceBlobWithMediaType(tt.resource, mock, "application/octet-stream")
			require.NoError(t, err)
			assert.Equal(t, tt.expected, rb.HasPrecalculatedDigest())
		})
	}
}

func TestResourceBlob_SetPrecalculatedDigest(t *testing.T) {
	tests := []struct {
		name           string
		resource       *descriptor.Resource
		newDigest      string
		expectedDigest *descriptor.Digest
		expectPanic    bool
	}{
		{
			name: "existing digest in resource",
			resource: &descriptor.Resource{
				Digest: &descriptor.Digest{
<<<<<<< HEAD
					HashAlgorithm: digest2.HashAlgorithmSHA256,
=======
					HashAlgorithm: internaldigest.HashAlgorithmSHA256,
>>>>>>> 272ef7f9
					Value:         "old-value",
				},
			},
			newDigest: digest.FromString("test").String(),
			expectedDigest: &descriptor.Digest{
<<<<<<< HEAD
				HashAlgorithm: digest2.ReverseSHAMapping[digest.FromString("test").Algorithm()],
=======
				HashAlgorithm: internaldigest.ReverseSHAMapping[digest.FromString("test").Algorithm()],
>>>>>>> 272ef7f9
				Value:         digest.FromString("test").Encoded(),
			},
			expectPanic: false,
		},
		{
			name:        "invalid digest format",
			resource:    &descriptor.Resource{},
			newDigest:   "invalid-digest",
			expectPanic: true,
		},
		{
			name:        "nil digest in resource",
			resource:    &descriptor.Resource{},
			newDigest:   "sha256:1234567890abcdef",
			expectPanic: true,
		},
	}

	for _, tt := range tests {
		t.Run(tt.name, func(t *testing.T) {
			mock := &mockBlob{}
			rb, err := ociblob.NewResourceBlobWithMediaType(tt.resource, mock, "application/octet-stream")
			require.NoError(t, err)

			if tt.expectPanic {
				assert.Panics(t, func() {
					rb.SetPrecalculatedDigest(tt.newDigest)
				})
				return
			}

			rb.SetPrecalculatedDigest(tt.newDigest)
			assert.Equal(t, tt.expectedDigest, tt.resource.Digest)
		})
	}
}

func TestResourceBlob_Size(t *testing.T) {
	size := int64(100)
	resource := &descriptor.Resource{
		Size: size,
	}
	mock := &mockBlob{}

	rb, err := ociblob.NewResourceBlobWithMediaType(resource, mock, "application/octet-stream")
	require.NoError(t, err)
	assert.Equal(t, size, rb.Size())
}

func TestResourceBlob_HasPrecalculatedSize(t *testing.T) {
	tests := []struct {
		name     string
		resource *descriptor.Resource
		expected bool
	}{
		{
			name: "unknown size",
			resource: &descriptor.Resource{
				Size: blob.SizeUnknown,
			},
			expected: false,
		},
		{
			name: "valid size",
			resource: &descriptor.Resource{
				Size: 100,
			},
			expected: true,
		},
	}

	for _, tt := range tests {
		t.Run(tt.name, func(t *testing.T) {
			mock := &mockBlob{}
			rb, err := ociblob.NewResourceBlobWithMediaType(tt.resource, mock, "application/octet-stream")
			require.NoError(t, err)
			assert.Equal(t, tt.expected, rb.HasPrecalculatedSize())
		})
	}
}

func TestResourceBlob_SetPrecalculatedSize(t *testing.T) {
	resource := &descriptor.Resource{}
	mock := &mockBlob{}

	rb, err := ociblob.NewResourceBlobWithMediaType(resource, mock, "application/octet-stream")
	require.NoError(t, err)
	newSize := int64(200)
	rb.SetPrecalculatedSize(newSize)
	assert.Equal(t, newSize, resource.Size)
}

func TestResourceBlob_OCIDescriptor(t *testing.T) {
	tests := []struct {
		name           string
		resource       *descriptor.Resource
		mediaType      string
		expectedDigest string
		expectedSize   int64
	}{
		{
			name: "valid descriptor",
			resource: &descriptor.Resource{
				Digest: &descriptor.Digest{
<<<<<<< HEAD
					HashAlgorithm: digest2.HashAlgorithmSHA256,
=======
					HashAlgorithm: internaldigest.HashAlgorithmSHA256,
>>>>>>> 272ef7f9
					Value:         "1234567890abcdef",
				},
				Size: 100,
			},
			mediaType:      "application/octet-stream",
			expectedDigest: "sha256:1234567890abcdef",
			expectedSize:   100,
		},
		{
			name: "nil digest",
			resource: &descriptor.Resource{
				Size: 100,
			},
			mediaType:      "application/octet-stream",
			expectedDigest: "",
			expectedSize:   100,
		},
	}

	for _, tt := range tests {
		t.Run(tt.name, func(t *testing.T) {
			mock := &mockBlob{}
			rb, err := ociblob.NewResourceBlobWithMediaType(tt.resource, mock, tt.mediaType)
			require.NoError(t, err)
			desc := rb.OCIDescriptor()

			assert.Equal(t, tt.mediaType, desc.MediaType)
			assert.Equal(t, tt.expectedSize, desc.Size)
			if tt.expectedDigest != "" {
				assert.Equal(t, digest.Digest(tt.expectedDigest), desc.Digest)
			}
		})
	}
}

func TestResourceBlob_CompleteWorkflow(t *testing.T) {
	// Test a complete workflow using ResourceBlob
	resource := &descriptor.Resource{
		Digest: &descriptor.Digest{
<<<<<<< HEAD
			HashAlgorithm: digest2.HashAlgorithmSHA256,
=======
			HashAlgorithm: internaldigest.HashAlgorithmSHA256,
>>>>>>> 272ef7f9
			Value:         "1234567890abcdef",
		},
		Size: 100,
	}
	mock := &mockBlob{}
	mediaType := "application/octet-stream"

	rb, err := ociblob.NewResourceBlobWithMediaType(resource, mock, mediaType)
	require.NoError(t, err)

	// Test all methods in sequence
	mt, ok := rb.MediaType()
	require.True(t, ok)
	assert.Equal(t, mediaType, mt)

	dig, ok := rb.Digest()
	require.True(t, ok)
	assert.Equal(t, "sha256:1234567890abcdef", dig)

	assert.Equal(t, resource.Size, rb.Size())
	assert.True(t, rb.HasPrecalculatedDigest())
	assert.True(t, rb.HasPrecalculatedSize())

	// ProcessResource values
	newDigest := digest.FromString("test")
	newSize := int64(200)
	rb.SetPrecalculatedDigest(newDigest.String())
	rb.SetPrecalculatedSize(newSize)

	// Verify updates
	dig, ok = rb.Digest()
	require.True(t, ok)
	assert.Equal(t, newDigest.String(), dig)
	assert.Equal(t, newSize, rb.Size())

	// Test OCI descriptor
	desc := rb.OCIDescriptor()
	assert.Equal(t, mediaType, desc.MediaType)
	assert.Equal(t, digest.Digest(newDigest), desc.Digest)
	assert.Equal(t, newSize, desc.Size)
}

func TestNewResourceBlobWithMediaType_SizeValidation(t *testing.T) {
	tests := []struct {
		name          string
		resourceSize  int64
		blobSize      int64
		expectedError bool
	}{
		{
			name:          "matching sizes",
			resourceSize:  100,
			blobSize:      100,
			expectedError: false,
		},
		{
			name:          "mismatched sizes",
			resourceSize:  100,
			blobSize:      200,
			expectedError: true,
		},
		{
			name:          "zero resource size with valid blob size",
			resourceSize:  0,
			blobSize:      100,
			expectedError: false,
		},
		{
			name:          "unknown blob size",
			resourceSize:  100,
			blobSize:      blob.SizeUnknown,
			expectedError: false,
		},
	}

	for _, tt := range tests {
		t.Run(tt.name, func(t *testing.T) {
			resource := &descriptor.Resource{
				Size: tt.resourceSize,
			}

			_, err := ociblob.NewResourceBlobWithMediaType(resource, &mockSizeAwareBlob{size: tt.blobSize}, "application/octet-stream")
			if tt.expectedError {
				assert.Error(t, err)
			} else {
				assert.NoError(t, err)
			}
		})
	}
}

func TestNewResourceBlobWithMediaType_DigestValidation(t *testing.T) {
	tests := []struct {
		name           string
		resourceDigest *descriptor.Digest
		blobDigest     string
		expectedError  bool
	}{
		{
			name: "matching digests",
			resourceDigest: &descriptor.Digest{
<<<<<<< HEAD
				HashAlgorithm: digest2.HashAlgorithmSHA256,
=======
				HashAlgorithm: internaldigest.HashAlgorithmSHA256,
>>>>>>> 272ef7f9
				Value:         "1234567890abcdef",
			},
			blobDigest:    "sha256:1234567890abcdef",
			expectedError: false,
		},
		{
			name: "mismatched digests",
			resourceDigest: &descriptor.Digest{
<<<<<<< HEAD
				HashAlgorithm: digest2.HashAlgorithmSHA256,
=======
				HashAlgorithm: internaldigest.HashAlgorithmSHA256,
>>>>>>> 272ef7f9
				Value:         "1234567890abcdef",
			},
			blobDigest:    "sha256:differentdigest",
			expectedError: true,
		},
		{
			name:           "nil resource digest with valid blob digest",
			resourceDigest: nil,
			blobDigest:     "sha256:1234567890abcdef",
			expectedError:  true,
		},
		{
			name: "valid resource digest with empty blob digest",
			resourceDigest: &descriptor.Digest{
<<<<<<< HEAD
				HashAlgorithm: digest2.HashAlgorithmSHA256,
=======
				HashAlgorithm: internaldigest.HashAlgorithmSHA256,
>>>>>>> 272ef7f9
				Value:         "1234567890abcdef",
			},
			blobDigest:    "",
			expectedError: false,
		},
	}

	for _, tt := range tests {
		t.Run(tt.name, func(t *testing.T) {
			resource := &descriptor.Resource{
				Digest: tt.resourceDigest,
			}

			_, err := ociblob.NewResourceBlobWithMediaType(resource, &mockDigestAwareBlob{digest: tt.blobDigest}, "application/octet-stream")
			if tt.expectedError {
				assert.Error(t, err)
			} else {
				assert.NoError(t, err)
			}
		})
	}
}

func TestNewResourceBlobWithMediaType_MediaTypeHandling(t *testing.T) {
	tests := []struct {
		name         string
		providedType string
		blobType     string
		expectedType string
	}{
		{
			name:         "provided media type takes precedence",
			providedType: "application/custom",
			blobType:     "application/octet-stream",
			expectedType: "application/custom",
		},
		{
			name:         "use blob media type when none provided",
			providedType: "",
			blobType:     "application/octet-stream",
			expectedType: "application/octet-stream",
		},
		{
			name:         "empty media type when neither provided",
			providedType: "",
			blobType:     "",
			expectedType: "",
		},
	}

	for _, tt := range tests {
		t.Run(tt.name, func(t *testing.T) {
			resource := &descriptor.Resource{}

			rb, err := ociblob.NewResourceBlobWithMediaType(resource, &mockMediaTypeAwareBlob{mediaType: tt.blobType}, tt.providedType)
			require.NoError(t, err)
			mt, ok := rb.MediaType()
			if tt.expectedType == "" {
				assert.False(t, ok)
			} else {
				assert.True(t, ok)
				assert.Equal(t, tt.expectedType, mt)
			}
		})
	}
}

// Helper types for testing
type mockSizeAwareBlob struct {
	blob.ReadOnlyBlob
	size int64
}

func (m *mockSizeAwareBlob) Size() int64 {
	return m.size
}

type mockDigestAwareBlob struct {
	blob.ReadOnlyBlob
	digest string
}

func (m *mockDigestAwareBlob) Digest() (string, bool) {
	return m.digest, m.digest != ""
}

type mockMediaTypeAwareBlob struct {
	blob.ReadOnlyBlob
	mediaType string
}

func (m *mockMediaTypeAwareBlob) MediaType() (string, bool) {
	return m.mediaType, m.mediaType != ""
}<|MERGE_RESOLUTION|>--- conflicted
+++ resolved
@@ -10,11 +10,7 @@
 	"ocm.software/open-component-model/bindings/go/blob"
 	descriptor "ocm.software/open-component-model/bindings/go/descriptor/runtime"
 	ociblob "ocm.software/open-component-model/bindings/go/oci/blob"
-<<<<<<< HEAD
-	digest2 "ocm.software/open-component-model/bindings/go/oci/internal/digest"
-=======
 	internaldigest "ocm.software/open-component-model/bindings/go/oci/internal/digest"
->>>>>>> 272ef7f9
 )
 
 // mockBlob implements blob.ReadOnlyBlob for testing purposes
@@ -25,11 +21,7 @@
 func TestNewResourceBlob(t *testing.T) {
 	resource := &descriptor.Resource{
 		Digest: &descriptor.Digest{
-<<<<<<< HEAD
-			HashAlgorithm: digest2.HashAlgorithmSHA256,
-=======
 			HashAlgorithm: internaldigest.HashAlgorithmSHA256,
->>>>>>> 272ef7f9
 			Value:         "1234567890abcdef",
 		},
 		Size: 100,
@@ -69,11 +61,7 @@
 			name: "valid sha256 digest",
 			resource: &descriptor.Resource{
 				Digest: &descriptor.Digest{
-<<<<<<< HEAD
-					HashAlgorithm: digest2.HashAlgorithmSHA256,
-=======
 					HashAlgorithm: internaldigest.HashAlgorithmSHA256,
->>>>>>> 272ef7f9
 					Value:         "1234567890abcdef",
 				},
 			},
@@ -84,11 +72,7 @@
 			name: "empty hash algorithm defaults to canonical",
 			resource: &descriptor.Resource{
 				Digest: &descriptor.Digest{
-<<<<<<< HEAD
-					HashAlgorithm: digest2.HashAlgorithmSHA256,
-=======
 					HashAlgorithm: internaldigest.HashAlgorithmSHA256,
->>>>>>> 272ef7f9
 					Value:         "1234567890abcdef",
 				},
 			},
@@ -132,11 +116,7 @@
 			name: "empty digest value",
 			resource: &descriptor.Resource{
 				Digest: &descriptor.Digest{
-<<<<<<< HEAD
-					HashAlgorithm: digest2.HashAlgorithmSHA256,
-=======
 					HashAlgorithm: internaldigest.HashAlgorithmSHA256,
->>>>>>> 272ef7f9
 					Value:         "",
 				},
 			},
@@ -146,11 +126,7 @@
 			name: "valid digest",
 			resource: &descriptor.Resource{
 				Digest: &descriptor.Digest{
-<<<<<<< HEAD
-					HashAlgorithm: digest2.HashAlgorithmSHA256,
-=======
 					HashAlgorithm: internaldigest.HashAlgorithmSHA256,
->>>>>>> 272ef7f9
 					Value:         "1234567890abcdef",
 				},
 			},
@@ -180,21 +156,13 @@
 			name: "existing digest in resource",
 			resource: &descriptor.Resource{
 				Digest: &descriptor.Digest{
-<<<<<<< HEAD
-					HashAlgorithm: digest2.HashAlgorithmSHA256,
-=======
 					HashAlgorithm: internaldigest.HashAlgorithmSHA256,
->>>>>>> 272ef7f9
 					Value:         "old-value",
 				},
 			},
 			newDigest: digest.FromString("test").String(),
 			expectedDigest: &descriptor.Digest{
-<<<<<<< HEAD
-				HashAlgorithm: digest2.ReverseSHAMapping[digest.FromString("test").Algorithm()],
-=======
 				HashAlgorithm: internaldigest.ReverseSHAMapping[digest.FromString("test").Algorithm()],
->>>>>>> 272ef7f9
 				Value:         digest.FromString("test").Encoded(),
 			},
 			expectPanic: false,
@@ -299,11 +267,7 @@
 			name: "valid descriptor",
 			resource: &descriptor.Resource{
 				Digest: &descriptor.Digest{
-<<<<<<< HEAD
-					HashAlgorithm: digest2.HashAlgorithmSHA256,
-=======
 					HashAlgorithm: internaldigest.HashAlgorithmSHA256,
->>>>>>> 272ef7f9
 					Value:         "1234567890abcdef",
 				},
 				Size: 100,
@@ -343,11 +307,7 @@
 	// Test a complete workflow using ResourceBlob
 	resource := &descriptor.Resource{
 		Digest: &descriptor.Digest{
-<<<<<<< HEAD
-			HashAlgorithm: digest2.HashAlgorithmSHA256,
-=======
 			HashAlgorithm: internaldigest.HashAlgorithmSHA256,
->>>>>>> 272ef7f9
 			Value:         "1234567890abcdef",
 		},
 		Size: 100,
@@ -371,7 +331,7 @@
 	assert.True(t, rb.HasPrecalculatedDigest())
 	assert.True(t, rb.HasPrecalculatedSize())
 
-	// ProcessResource values
+	// Update values
 	newDigest := digest.FromString("test")
 	newSize := int64(200)
 	rb.SetPrecalculatedDigest(newDigest.String())
@@ -449,11 +409,7 @@
 		{
 			name: "matching digests",
 			resourceDigest: &descriptor.Digest{
-<<<<<<< HEAD
-				HashAlgorithm: digest2.HashAlgorithmSHA256,
-=======
 				HashAlgorithm: internaldigest.HashAlgorithmSHA256,
->>>>>>> 272ef7f9
 				Value:         "1234567890abcdef",
 			},
 			blobDigest:    "sha256:1234567890abcdef",
@@ -462,11 +418,7 @@
 		{
 			name: "mismatched digests",
 			resourceDigest: &descriptor.Digest{
-<<<<<<< HEAD
-				HashAlgorithm: digest2.HashAlgorithmSHA256,
-=======
 				HashAlgorithm: internaldigest.HashAlgorithmSHA256,
->>>>>>> 272ef7f9
 				Value:         "1234567890abcdef",
 			},
 			blobDigest:    "sha256:differentdigest",
@@ -481,11 +433,7 @@
 		{
 			name: "valid resource digest with empty blob digest",
 			resourceDigest: &descriptor.Digest{
-<<<<<<< HEAD
-				HashAlgorithm: digest2.HashAlgorithmSHA256,
-=======
 				HashAlgorithm: internaldigest.HashAlgorithmSHA256,
->>>>>>> 272ef7f9
 				Value:         "1234567890abcdef",
 			},
 			blobDigest:    "",
