version: '3'

tasks:
  tmp:
    cmds:
      - mkdir -p tmp
    status:
      - test -d tmp
  build:
    cmds:
      - go build -o tmp/testdata/test-plugin-component-version internal/testplugin-component-version/main.go
      - go build -o tmp/testdata/test-plugin-resource internal/testplugin-resource/main.go
      - go build -o tmp/testdata/test-plugin-input internal/testplugin-input/main.go
<<<<<<< HEAD
=======
      - go build -o tmp/testdata/test-plugin-digester internal/testplugin-digester/main.go
>>>>>>> b6b657aa
  test:
    cmds:
      - go test -v -coverprofile=tmp/coverage.out ./...
    deps:
      - tmp
      - build<|MERGE_RESOLUTION|>--- conflicted
+++ resolved
@@ -11,10 +11,7 @@
       - go build -o tmp/testdata/test-plugin-component-version internal/testplugin-component-version/main.go
       - go build -o tmp/testdata/test-plugin-resource internal/testplugin-resource/main.go
       - go build -o tmp/testdata/test-plugin-input internal/testplugin-input/main.go
-<<<<<<< HEAD
-=======
       - go build -o tmp/testdata/test-plugin-digester internal/testplugin-digester/main.go
->>>>>>> b6b657aa
   test:
     cmds:
       - go test -v -coverprofile=tmp/coverage.out ./...
