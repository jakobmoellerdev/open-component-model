--- conflicted
+++ resolved
@@ -36,11 +36,7 @@
 		return fmt.Errorf("failed to get type for prototype %T: %w", prototype, err)
 	}
 
-<<<<<<< HEAD
-	r.internalComponentVersionRepositoryPlugins[typ] = &TypeToUntypedPlugin[T]{p}
-=======
 	r.internalComponentVersionRepositoryPlugins[typ] = &TypeToUntypedPlugin[T]{base: p}
->>>>>>> 4a0ed585
 
 	if err := r.internalComponentVersionRepositoryScheme.RegisterWithAlias(prototype, typ); err != nil {
 		return fmt.Errorf("failed to register prototype %T: %w", prototype, err)
