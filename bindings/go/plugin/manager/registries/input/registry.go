package input

import (
	"context"
	"errors"
	"fmt"
	"os"
	"os/exec"
	"sync"

	"ocm.software/open-component-model/bindings/go/constructor"
	"ocm.software/open-component-model/bindings/go/plugin/manager/contracts/input/v1"
	"ocm.software/open-component-model/bindings/go/plugin/manager/registries/plugins"
	"ocm.software/open-component-model/bindings/go/plugin/manager/types"
	"ocm.software/open-component-model/bindings/go/runtime"
)

// NewInputRepositoryRegistry creates a new registry and initializes maps.
func NewInputRepositoryRegistry(ctx context.Context) *RepositoryRegistry {
	return &RepositoryRegistry{
		ctx: ctx,
		// Registry contains external plugins ONLY. Internal plugins that already have the implementation are in internalRepositoryPlugins.
		registry:                               make(map[runtime.Type]types.Plugin),
		scheme:                                 runtime.NewScheme(runtime.WithAllowUnknown()),
		internalResourceInputRepositoryPlugins: make(map[runtime.Type]constructor.ResourceInputMethod),
		internalSourceInputRepositoryPlugins:   make(map[runtime.Type]constructor.SourceInputMethod),
		constructedPlugins:                     make(map[string]*constructedPlugin),
	}
}

// RepositoryRegistry holds all plugins that implement capabilities corresponding to RepositoryPlugin operations.
type RepositoryRegistry struct {
	ctx                                    context.Context
	mu                                     sync.Mutex
	registry                               map[runtime.Type]types.Plugin
	scheme                                 *runtime.Scheme
	internalResourceInputRepositoryPlugins map[runtime.Type]constructor.ResourceInputMethod
	internalSourceInputRepositoryPlugins   map[runtime.Type]constructor.SourceInputMethod
	constructedPlugins                     map[string]*constructedPlugin // running plugins
}

// InputRepositoryScheme returns the scheme used by the ResourceInput registry.
func (r *RepositoryRegistry) InputRepositoryScheme() *runtime.Scheme {
	return r.scheme
}

// AddPlugin takes a plugin discovered by the manager and puts it into the relevant internal map for
// tracking the plugin.
func (r *RepositoryRegistry) AddPlugin(plugin types.Plugin, constructionType runtime.Type) error {
	r.mu.Lock()
	defer r.mu.Unlock()

	if plugin, ok := r.registry[constructionType]; ok {
		return fmt.Errorf("plugin for construction type %q already registered with ID: %s", constructionType, plugin.ID)
	}

	r.registry[constructionType] = plugin

	return nil
}

// GetResourceInputPlugin returns ResourceInput plugins for a specific type.
func (r *RepositoryRegistry) GetResourceInputPlugin(ctx context.Context, spec runtime.Typed) (constructor.ResourceInputMethod, error) {
	r.mu.Lock()
	defer r.mu.Unlock()

	// look for an internal implementation that actually implements the interface
<<<<<<< HEAD
	// return internalPluginThatImplementsTheInterface, nil
	if _, err := r.scheme.DefaultType(spec); err == nil {
		if typed, err := r.scheme.NewObject(spec.GetType()); err == nil {
			if err := r.scheme.Convert(spec, typed); err == nil {
				spec = typed // use the converted type as the spec
			}
		}
	}

=======
	_, _ = r.scheme.DefaultType(spec)
	typ := spec.GetType()
>>>>>>> 627ebc5f
	// if we find the type has been registered internally, we look for internal plugins for it.
	if ok := r.scheme.IsRegistered(typ); ok {
		p, ok := r.internalResourceInputRepositoryPlugins[typ]
		if !ok {
			return nil, fmt.Errorf("no internal plugin registered for type %v", typ)
		}

		return p, nil
	}

	plugin, err := r.getPlugin(ctx, spec)
	if err != nil {
		return nil, err
	}

	// return this plugin wrapped with an ExternalPluginConverter
	return r.externalToResourceInputPluginConverter(plugin, r.scheme), nil
}

// GetSourceInputPlugin returns SourceInput plugins for a specific type.
func (r *RepositoryRegistry) GetSourceInputPlugin(ctx context.Context, spec runtime.Typed) (constructor.SourceInputMethod, error) {
	r.mu.Lock()
	defer r.mu.Unlock()

	// look for an internal implementation that actually implements the interface
<<<<<<< HEAD
	// return internalPluginThatImplementsTheInterface, nil
	if _, err := r.scheme.DefaultType(spec); err == nil {
		if typed, err := r.scheme.NewObject(spec.GetType()); err == nil {
			if err := r.scheme.Convert(spec, typed); err == nil {
				spec = typed // use the converted type as the spec
			}
		}
	}

=======
	_, _ = r.scheme.DefaultType(spec)
	typ := spec.GetType()
>>>>>>> 627ebc5f
	// if we find the type has been registered internally, we look for internal plugins for it.
	if ok := r.scheme.IsRegistered(typ); ok {
		p, ok := r.internalSourceInputRepositoryPlugins[typ]
		if !ok {
			return nil, fmt.Errorf("no internal plugin registered for type %v", typ)
		}

		return p, nil
	}

	plugin, err := r.getPlugin(ctx, spec)
	if err != nil {
		return nil, err
	}

	return r.externalToSourceInputPluginConverter(plugin, r.scheme), nil
}

// getPlugin returns a Construction plugin for a given type using a specific plugin storage map. It will also first look
// for existing registered internal plugins based on the type and the same registry name.
func (r *RepositoryRegistry) getPlugin(ctx context.Context, spec runtime.Typed) (v1.InputPluginContract, error) {
	// if we don't find the type registered internally, we look for external plugins by using the type
	// from the specification.
	typ := spec.GetType()
	if typ.IsEmpty() {
		return nil, fmt.Errorf("external plugins can not be fetched without a type %T", spec)
	}

	plugin, ok := r.registry[typ]
	if !ok {
		return nil, fmt.Errorf("failed to get plugin for typ %q", typ)
	}

	if existingPlugin, ok := r.constructedPlugins[plugin.ID]; ok {
		return existingPlugin.Plugin, nil
	}

	return startAndReturnPlugin(ctx, r, &plugin)
}

// RegisterInternalResourceInputPlugin is called to register an internal implementation for an input plugin.
func RegisterInternalResourceInputPlugin(
	scheme *runtime.Scheme,
	r *RepositoryRegistry,
	plugin constructor.ResourceInputMethod,
	proto runtime.Typed,
) error {
	r.mu.Lock()
	defer r.mu.Unlock()

	typ, err := scheme.TypeForPrototype(proto)
	if err != nil {
		return fmt.Errorf("failed to get type for prototype %T: %w", proto, err)
	}

	r.internalResourceInputRepositoryPlugins[typ] = plugin

	if err := r.scheme.RegisterWithAlias(proto, typ); err != nil && !runtime.IsTypeAlreadyRegisteredError(err) {
		return fmt.Errorf("failed to register type %T with alias %s: %w", proto, typ, err)
	}

	return nil
}

// RegisterInternalSourcePlugin is called to register an internal implementation for an input plugin.
func RegisterInternalSourcePlugin(
	scheme *runtime.Scheme,
	r *RepositoryRegistry,
	plugin constructor.SourceInputMethod,
	proto runtime.Typed,
) error {
	r.mu.Lock()
	defer r.mu.Unlock()

	typ, err := scheme.TypeForPrototype(proto)
	if err != nil {
		return fmt.Errorf("failed to get type for prototype %T: %w", proto, err)
	}

	r.internalSourceInputRepositoryPlugins[typ] = plugin

	if err := r.scheme.RegisterWithAlias(proto, typ); err != nil && !runtime.IsTypeAlreadyRegisteredError(err) {
		return fmt.Errorf("failed to register type %T with alias %s: %w", proto, typ, err)
	}

	return nil
}

// constructedPlugin only contains EXTERNAL plugins that have been started and need to be shut down.
type constructedPlugin struct {
	Plugin v1.InputPluginContract
	cmd    *exec.Cmd
}

// Shutdown will loop through all _STARTED_ plugins and will send an Interrupt signal to them.
// All plugins should handle interrupt signals gracefully. For Go, this is done automatically by
// the plugin SDK.
func (r *RepositoryRegistry) Shutdown(ctx context.Context) error {
	r.mu.Lock()
	defer r.mu.Unlock()
	var errs error
	for _, p := range r.constructedPlugins {
		// The plugins should handle the Interrupt signal for shutdowns.
		// TODO(Skarlso): Use context to wait for the plugin to actually shut down.
		if perr := p.cmd.Process.Signal(os.Interrupt); perr != nil {
			errs = errors.Join(errs, perr)
		}
	}

	return errs
}

func startAndReturnPlugin(ctx context.Context, r *RepositoryRegistry, plugin *types.Plugin) (v1.InputPluginContract, error) {
	if err := plugin.Cmd.Start(); err != nil {
		return nil, fmt.Errorf("failed to start plugin: %s, %w", plugin.ID, err)
	}

	client, loc, err := plugins.WaitForPlugin(ctx, plugin)
	if err != nil {
		return nil, fmt.Errorf("failed to wait for plugin to start: %w", err)
	}

	// start log streaming once the plugin is up and running.
	// use the baseCtx here from the manager here so the streaming isn't stopped when the request is stopped.
	go plugins.StartLogStreamer(r.ctx, plugin)

	// think about this better, we have a single json schema, maybe even have different maps for different types + schemas?
	var jsonSchema []byte
loop:
	for _, tps := range plugin.Types {
		for _, tp := range tps {
			jsonSchema = tp.JSONSchema
			break loop
		}
	}

	repoPlugin := NewConstructionRepositoryPlugin(client, plugin.ID, plugin.Path, plugin.Config, loc, jsonSchema)
	r.constructedPlugins[plugin.ID] = &constructedPlugin{
		Plugin: repoPlugin,
		cmd:    plugin.Cmd,
	}

	// wrap the untyped internal plugin into a typed representation.
	return repoPlugin, nil
}<|MERGE_RESOLUTION|>--- conflicted
+++ resolved
@@ -65,20 +65,8 @@
 	defer r.mu.Unlock()
 
 	// look for an internal implementation that actually implements the interface
-<<<<<<< HEAD
-	// return internalPluginThatImplementsTheInterface, nil
-	if _, err := r.scheme.DefaultType(spec); err == nil {
-		if typed, err := r.scheme.NewObject(spec.GetType()); err == nil {
-			if err := r.scheme.Convert(spec, typed); err == nil {
-				spec = typed // use the converted type as the spec
-			}
-		}
-	}
-
-=======
 	_, _ = r.scheme.DefaultType(spec)
 	typ := spec.GetType()
->>>>>>> 627ebc5f
 	// if we find the type has been registered internally, we look for internal plugins for it.
 	if ok := r.scheme.IsRegistered(typ); ok {
 		p, ok := r.internalResourceInputRepositoryPlugins[typ]
@@ -104,20 +92,8 @@
 	defer r.mu.Unlock()
 
 	// look for an internal implementation that actually implements the interface
-<<<<<<< HEAD
-	// return internalPluginThatImplementsTheInterface, nil
-	if _, err := r.scheme.DefaultType(spec); err == nil {
-		if typed, err := r.scheme.NewObject(spec.GetType()); err == nil {
-			if err := r.scheme.Convert(spec, typed); err == nil {
-				spec = typed // use the converted type as the spec
-			}
-		}
-	}
-
-=======
 	_, _ = r.scheme.DefaultType(spec)
 	typ := spec.GetType()
->>>>>>> 627ebc5f
 	// if we find the type has been registered internally, we look for internal plugins for it.
 	if ok := r.scheme.IsRegistered(typ); ok {
 		p, ok := r.internalSourceInputRepositoryPlugins[typ]
