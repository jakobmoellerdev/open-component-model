package runtime

import (
	"encoding/json"
	"fmt"
	"io"
	"maps"
	"reflect"
	"slices"
	"strings"
	"sync"

	"github.com/cyberphone/json-canonicalization/go/src/webpki.org/jsoncanonicalizer"
	"sigs.k8s.io/yaml"
)

// Scheme is a dynamic registry for Typed types.
type Scheme struct {
	mu sync.RWMutex
	// allowUnknown allows unknown types to be created.
	// if the constructors cannot determine a match,
	// this will trigger the creation of an unstructured.Unstructured with NewScheme instead of failing.
	allowUnknown bool
	aliases      map[Type]Type
	defaults     map[Type]Typed
}

// GetTypes returns a map of all registered types.
// The keys are the default types, and the values are slices containing all aliases for that type.
// If a type has no aliases, it will have an empty slice as its value.
// The slices of aliases are always sorted for consistent ordering.
func (r *Scheme) GetTypes() map[Type][]Type {
	r.mu.RLock()
	defer r.mu.RUnlock()

	types := make(map[Type][]Type, len(r.defaults))
	// process aliases first
	for alias, def := range r.aliases {
		types[def] = append(types[def], alias)
		// ensure the slice is always sorted for comparability.
		slices.SortFunc(types[def], func(a, b Type) int {
			return strings.Compare(a.String(), b.String())
		})
	}
	// if there are any types left with no aliases, add them with an empty slice
	for def := range r.defaults {
		if _, exists := types[def]; !exists {
			types[def] = nil
		}
	}
	return types
}

// NewScheme creates a new registry.
func NewScheme(opts ...SchemeOption) *Scheme {
	reg := &Scheme{
		defaults: make(map[Type]Typed),
		aliases:  make(map[Type]Type),
	}
	for _, opt := range opts {
		opt(reg)
	}
	return reg
}

type SchemeOption func(*Scheme)

// WithAllowUnknown allows unknown types to be created.
func WithAllowUnknown() SchemeOption {
	return func(registry *Scheme) {
		registry.allowUnknown = true
	}
}

func (r *Scheme) Clone() *Scheme {
	r.mu.RLock()
	defer r.mu.RUnlock()
	clone := NewScheme()
	clone.allowUnknown = r.allowUnknown
	maps.Copy(clone.defaults, r.defaults)
	maps.Copy(clone.aliases, r.aliases)
	return clone
}

<<<<<<< HEAD
// AddToScheme adds all types from the given scheme to the given scheme, and fails if any of the types already exist.
func (r *Scheme) AddToScheme(scheme *Scheme) error {
	r.mu.Lock()
	defer r.mu.Unlock()

	if scheme == nil {
		return fmt.Errorf("cannot add to nil scheme")
	}

	for typ, prototype := range scheme.defaults {
		if _, exists := r.defaults[typ]; exists {
			return fmt.Errorf("cannot add already existing type %T", typ)
		}
		r.defaults[typ] = prototype
	}

	for alias, def := range scheme.aliases {
		if _, exists := r.aliases[alias]; exists {
			return fmt.Errorf("cannot add already existing alias %q for type %q", alias, def)
		}
		r.aliases[alias] = def
=======
// RegisterSchemes calls RegisterScheme for each scheme in the list, registering all types from each scheme.
// Conflicts between Scheme's passed will result in an error on the first conflict found.
// Registration might still have occurred for some types before the error is returned.
func (r *Scheme) RegisterSchemes(schemes ...*Scheme) error {
	for _, scheme := range schemes {
		if err := r.RegisterScheme(scheme); err != nil {
			return err
		}
	}

	return nil
}

// RegisterScheme adds all types from the given scheme to the given scheme, and fails if any of the types already exist.
func (r *Scheme) RegisterScheme(scheme *Scheme) error {
	if scheme == nil {
		return nil
	}

	// Register each type from the source scheme
	for typ := range scheme.defaults {
		if err := r.RegisterSchemeType(scheme, typ); err != nil {
			return err
		}
>>>>>>> b6b657aa
	}

	return nil
}

<<<<<<< HEAD
func (r *Scheme) AddTypeFromScheme(scheme *Scheme, typ Type) error {
=======
// RegisterSchemeType adds a single type from the given scheme to the current scheme
func (r *Scheme) RegisterSchemeType(scheme *Scheme, typ Type) error {
>>>>>>> b6b657aa
	r.mu.Lock()
	defer r.mu.Unlock()

	if scheme == nil {
		return fmt.Errorf("cannot add to nil scheme")
	}

	if _, exists := r.defaults[typ]; exists {
		return fmt.Errorf("type %q already registered", typ)
	}

	prototype, ok := scheme.defaults[typ]
	if !ok {
		return fmt.Errorf("type %q not found in the provided scheme", typ)
	}

	r.defaults[typ] = prototype

	// now copy aliases if they exist
	for alias, forTyp := range scheme.aliases {
		if forTyp.Equal(typ) {
			if _, exists := r.aliases[alias]; exists {
				return fmt.Errorf("alias %q already registered, cannot register for type %q", alias, typ)
			}
			r.aliases[alias] = typ
		}
	}

	return nil
}

// RegisterWithAlias registers a new type with the registry.
// The first type is the default type and all other types are aliases.
// Note that if Scheme.RegisterWithAlias or Scheme.MustRegister were called before,
// even the first type will be counted as an alias.
func (r *Scheme) RegisterWithAlias(prototype Typed, types ...Type) error {
	r.mu.Lock()
	defer r.mu.Unlock()

	for i, typ := range types {
		if prototype, exists := r.defaults[typ]; exists {
			return fmt.Errorf("type %q is already registered as default for %T", typ, prototype)
		}
		if def, ok := r.aliases[typ]; ok {
			return fmt.Errorf("type %q is already registered as alias for %q", typ, def)
		}
		if i == 0 {
			// first type is the def type
			r.defaults[typ] = prototype
		} else {
			// all other types are aliases
			r.aliases[typ] = types[0]
		}
	}
	return nil
}

func (r *Scheme) MustRegister(prototype Typed, version string) {
	t := reflect.TypeOf(prototype)
	if t.Kind() != reflect.Pointer {
		panic("All types must be pointers to structs.")
	}
	t = t.Elem()
	r.MustRegisterWithAlias(prototype, NewVersionedType(t.Name(), version))
}

func (r *Scheme) TypeForPrototype(prototype any) (Type, error) {
	r.mu.RLock()
	defer r.mu.RUnlock()

	for typ, proto := range r.defaults {
		if reflect.TypeOf(prototype).Elem() == reflect.TypeOf(proto).Elem() {
			return typ, nil
		}
	}

	return Type{}, fmt.Errorf("prototype not found in registry")
}

func (r *Scheme) MustTypeForPrototype(prototype Typed) Type {
	typ, err := r.TypeForPrototype(prototype)
	if err != nil {
		panic(err)
	}
	return typ
}

func (r *Scheme) IsRegistered(typ Type) bool {
	r.mu.RLock()
	defer r.mu.RUnlock()

	_, exists := r.defaults[typ]
	if exists {
		return true
	}

	// check if the type is an alias
	_, exists = r.aliases[typ]

	return exists
}

func (r *Scheme) MustRegisterWithAlias(prototype Typed, types ...Type) {
	if err := r.RegisterWithAlias(prototype, types...); err != nil {
		panic(err)
	}
}

// NewObject creates a new instance of runtime.Typed.
func (r *Scheme) NewObject(typ Type) (Typed, error) {
	r.mu.RLock()
	defer r.mu.RUnlock()

	// construct by full type if present in defaults
	if proto, exists := r.defaults[typ]; exists {
		instance := proto.DeepCopyTyped()
		instance.SetType(typ)
		return instance, nil
	}
	// construct by alias if present
	if def, ok := r.aliases[typ]; ok {
		instance := r.defaults[def].DeepCopyTyped()
		instance.SetType(typ)
		return instance, nil
	}

	if r.allowUnknown {
		return &Raw{}, nil
	}

	return nil, fmt.Errorf("unsupported type: %s", typ)
}

func (r *Scheme) Decode(data io.Reader, into Typed) error {
	if _, err := r.TypeForPrototype(into); err != nil {
		if !r.allowUnknown {
			return fmt.Errorf("%T is not a valid registered type and cannot be decoded: %w", into, err)
		}
	}
	oldType := into.GetType()
	bytes, err := io.ReadAll(data)
	if err != nil {
		return fmt.Errorf("could not read data: %w", err)
	}
	if len(bytes) == 0 {
		return fmt.Errorf("cannot decode empty input data")
	}
	if err := yaml.Unmarshal(bytes, into); err != nil {
		return fmt.Errorf("failed to unmarshal raw: %w", err)
	}
	if !oldType.IsEmpty() && !oldType.Equal(into.GetType()) {
		return fmt.Errorf("expected type %q after decoding but got %q", oldType, into.GetType())
	}
	return nil
}

// DefaultType sets the type of the Typed object to its registered type.
// It returns true if the type was updated or an error in case an unknown type was found but
// unknown types are forbidden.
func (r *Scheme) DefaultType(typed Typed) (updated bool, err error) {
	typ := typed.GetType()

	fromType, err := r.TypeForPrototype(typed)
	if err != nil {
		if !r.allowUnknown {
			return false, fmt.Errorf("%T is not a valid registered type and cannot be defaulted: %w", typed, err)
		}
		return false, nil
	}

	if typ.IsEmpty() || !r.IsRegistered(typ) {
		typed.SetType(fromType)
		return true, nil
	}

	return false, nil
}

// Convert transforms one Typed object into another. Both 'from' and 'into' must be non-nil pointers.
//
// Special Cases:
//   - Raw → Raw: performs a deep copy of the underlying []byte data.
//   - Raw → Typed: unmarshals Raw.Data JSON via json.Unmarshal into the Typed object (if Typed.GetType is registered).
//   - Typed → Raw: marshals the Typed with json.Marshal, applies canonicalization, and stores the result in Raw.Data.
//     (See Raw.UnmarshalJSON for equivalent behavior)
//   - Typed → Typed: performs a deep copy using Typed.DeepCopyTyped, with reflection-based assignment.
//
// Errors are returned if:
//   - Either argument is nil.
//   - A type is not registered in the Scheme (for Raw conversions).
//   - A reflection-based assignment fails due to type mismatch.
func (r *Scheme) Convert(from Typed, into Typed) error {
	// Check for nil arguments.
	if from == nil || into == nil {
		return fmt.Errorf("both 'from' and 'into' must be non-nil")
	}

	// Ensure that from's type is populated. If its not, attempt to infer type information based on the scheme.
	if from.GetType().IsEmpty() {
		// avoid mutating the original object
		from = from.DeepCopyTyped()
		typ, err := r.TypeForPrototype(from)
		if err != nil && !r.allowUnknown {
			return fmt.Errorf("cannot convert from unregistered type: %w", err)
		}
		from.SetType(typ)
	}
	fromType := from.GetType()

	// Case 1: Raw -> Raw or Raw -> Typed
	if rawFrom, ok := from.(*Raw); ok {
		// Raw → Raw: Deep copy the underlying data.
		if rawInto, ok := into.(*Raw); ok {
			rawFrom.DeepCopyInto(rawInto)
			return nil
		}

		// Raw → Typed: Unmarshal the Raw.Data into the target.
		if !r.IsRegistered(fromType) && !r.allowUnknown {
			return fmt.Errorf("cannot decode from unregistered type: %s", fromType)
		}
		if err := json.Unmarshal(rawFrom.Data, into); err != nil {
			return fmt.Errorf("failed to unmarshal from raw: %w", err)
		}
		return nil
	}

	// Case 2: Typed -> Raw
	if rawInto, ok := into.(*Raw); ok {
		if !r.IsRegistered(fromType) && !r.allowUnknown {
			return fmt.Errorf("cannot encode from unregistered type: %s", fromType)
		}
		data, err := json.Marshal(from)
		if err != nil {
			return fmt.Errorf("failed to marshal into raw: %w", err)
		}
		canonicalData, err := jsoncanonicalizer.Transform(data)
		if err != nil {
			return fmt.Errorf("could not canonicalize data: %w", err)
		}
		rawInto.Type = fromType
		rawInto.Data = canonicalData
		return nil
	}

	// Case 3: Generic Typed -> Typed conversion using reflection.
	intoVal := reflect.ValueOf(into)
	if intoVal.Kind() != reflect.Ptr || intoVal.IsNil() {
		return fmt.Errorf("'into' must be a non-nil pointer")
	}
	copied := from.DeepCopyTyped()
	copiedVal := reflect.ValueOf(copied)
	if copiedVal.Kind() == reflect.Ptr {
		copiedVal = copiedVal.Elem()
	}
	intoElem := intoVal.Elem()
	if !copiedVal.Type().AssignableTo(intoElem.Type()) {
		return fmt.Errorf("cannot assign value of type %T to target of type %T", copied, into)
	}
	intoElem.Set(copiedVal)
	return nil
}<|MERGE_RESOLUTION|>--- conflicted
+++ resolved
@@ -82,29 +82,6 @@
 	return clone
 }
 
-<<<<<<< HEAD
-// AddToScheme adds all types from the given scheme to the given scheme, and fails if any of the types already exist.
-func (r *Scheme) AddToScheme(scheme *Scheme) error {
-	r.mu.Lock()
-	defer r.mu.Unlock()
-
-	if scheme == nil {
-		return fmt.Errorf("cannot add to nil scheme")
-	}
-
-	for typ, prototype := range scheme.defaults {
-		if _, exists := r.defaults[typ]; exists {
-			return fmt.Errorf("cannot add already existing type %T", typ)
-		}
-		r.defaults[typ] = prototype
-	}
-
-	for alias, def := range scheme.aliases {
-		if _, exists := r.aliases[alias]; exists {
-			return fmt.Errorf("cannot add already existing alias %q for type %q", alias, def)
-		}
-		r.aliases[alias] = def
-=======
 // RegisterSchemes calls RegisterScheme for each scheme in the list, registering all types from each scheme.
 // Conflicts between Scheme's passed will result in an error on the first conflict found.
 // Registration might still have occurred for some types before the error is returned.
@@ -129,18 +106,13 @@
 		if err := r.RegisterSchemeType(scheme, typ); err != nil {
 			return err
 		}
->>>>>>> b6b657aa
-	}
-
-	return nil
-}
-
-<<<<<<< HEAD
-func (r *Scheme) AddTypeFromScheme(scheme *Scheme, typ Type) error {
-=======
+	}
+
+	return nil
+}
+
 // RegisterSchemeType adds a single type from the given scheme to the current scheme
 func (r *Scheme) RegisterSchemeType(scheme *Scheme, typ Type) error {
->>>>>>> b6b657aa
 	r.mu.Lock()
 	defer r.mu.Unlock()
 
