package runtime

import (
	"encoding/json"
	"fmt"
	"maps"
	"strings"
	"time"

	v2 "ocm.software/open-component-model/bindings/go/descriptor/v2"
	"ocm.software/open-component-model/bindings/go/runtime"
)

// ConvertFromV2 converts a v2.Descriptor to the internal Descriptor format.
func ConvertFromV2(descriptor *v2.Descriptor) (*Descriptor, error) {
	provider, err := ConvertFromV2Provider(descriptor.Component.Provider)
	if err != nil {
		return nil, err
	}
	return &Descriptor{
		Meta: Meta{
			descriptor.Meta.Version,
		},
		Component: Component{
			ComponentMeta: ComponentMeta{
				ObjectMeta: ObjectMeta{
					Name:    descriptor.Component.Name,
					Version: descriptor.Component.Version,
					Labels:  ConvertFromV2Labels(descriptor.Component.Labels),
				},
				CreationTime: descriptor.Component.CreationTime,
			},
			RepositoryContexts: ConvertFromV2RepositoryContexts(descriptor.Component.RepositoryContexts),
			Provider:           provider,
			Resources:          ConvertFromV2Resources(descriptor.Component.Resources),
			Sources:            ConvertFromV2Sources(descriptor.Component.Sources),
			References:         ConvertFromV2References(descriptor.Component.References),
		},
		Signatures: ConvertFromV2Signatures(descriptor.Signatures),
	}, nil
}

// ConvertToV2 converts an internal Descriptor to a v2.Descriptor format.
func ConvertToV2(scheme *runtime.Scheme, descriptor *Descriptor) (*v2.Descriptor, error) {
	provider, err := ConvertToV2Provider(descriptor.Component.Provider)
	if err != nil {
		return nil, err
	}

	res, err := ConvertToV2Resources(scheme, descriptor.Component.Resources)
	if err != nil {
		return nil, fmt.Errorf("could not convert resources: %w", err)
	}

	srcs, err := ConvertToV2Sources(scheme, descriptor.Component.Sources)
	if err != nil {
		return nil, fmt.Errorf("could not convert sources: %w", err)
	}

	repoCtx, err := ConvertToV2RepositoryContexts(scheme, descriptor.Component.RepositoryContexts)
	if err != nil {
		return nil, fmt.Errorf("could not convert repository contexts: %w", err)
	}

	return &v2.Descriptor{
		Meta: v2.Meta{
			Version: descriptor.Meta.Version,
		},
		Component: v2.Component{
			ComponentMeta: v2.ComponentMeta{
				ObjectMeta: v2.ObjectMeta{
					Name:    descriptor.Component.Name,
					Version: descriptor.Component.Version,
					Labels:  ConvertToV2Labels(descriptor.Component.Labels),
				},
				CreationTime: descriptor.Component.CreationTime,
			},
			RepositoryContexts: repoCtx,
			Provider:           provider,
			Resources:          res,
			Sources:            srcs,
			References:         ConvertToV2References(descriptor.Component.References),
		},
		Signatures: ConvertToV2Signatures(descriptor.Signatures),
	}, nil
}

// ConvertFromV2Provider parses a provider string to an Identity map or JSON structure.
func ConvertFromV2Provider(provider string) (Provider, error) {
	if provider == "" {
		return Provider{}, nil
	}
	if strings.HasPrefix(strings.TrimSpace(provider), "{") {
		if !json.Valid([]byte(provider)) {
			return Provider{}, fmt.Errorf("invalid JSON format")
		}
		type providerStruct struct {
<<<<<<< HEAD
			Name   string  `json:"name"`
			Labels []Label `json:"labels,omitempty"`
=======
			Name   string     `json:"name"`
			Labels []v2.Label `json:"labels,omitempty"`
>>>>>>> 67776186
		}
		var id providerStruct
		if err := json.Unmarshal([]byte(provider), &id); err != nil {
			return Provider{}, fmt.Errorf("could not unmarshal provider string: %w", err)
		}
		return Provider{
			Name:   id.Name,
<<<<<<< HEAD
			Labels: id.Labels,
=======
			Labels: ConvertFromV2Labels(id.Labels),
>>>>>>> 67776186
		}, nil
	}
	// If not JSON, fallback to a single key map.
	return Provider{
		Name: provider,
	}, nil
}

// ConvertFromV2RepositoryContexts deep copies a slice of unstructured repository contexts.
func ConvertFromV2RepositoryContexts(contexts []*runtime.Raw) []runtime.Typed {
	if contexts == nil {
		return nil
	}
	n := make([]runtime.Typed, len(contexts))
	for i := range contexts {
		n[i] = contexts[i].DeepCopy()
	}
	return n
}

// ConvertFromV2Labels converts a list of v2.Label to internal Label.
func ConvertFromV2Labels(labels []v2.Label) []Label {
	if labels == nil {
		return nil
	}
	n := make([]Label, len(labels))
	for i := range labels {
		n[i].Name = labels[i].Name
		n[i].Value = labels[i].Value
		n[i].Signing = labels[i].Signing
	}
	return n
}

// ConvertFromV2Resources converts v2 resources to internal representation.
func ConvertFromV2Resources(resources []v2.Resource) []Resource {
	if resources == nil {
		return nil
	}
	n := make([]Resource, len(resources))
	for i := range resources {
		n[i].Name = resources[i].Name
		n[i].Version = resources[i].Version
		n[i].Type = resources[i].Type
		if resources[i].CreationTime != nil {
			n[i].CreationTime = CreationTime(resources[i].CreationTime.Time.Time)
		}
		if resources[i].Labels != nil {
			n[i].Labels = ConvertFromV2Labels(resources[i].Labels)
		}
		if resources[i].Digest != nil {
			n[i].Digest = ConvertFromV2Digest(resources[i].Digest)
		}
		if resources[i].SourceRefs != nil {
			n[i].SourceRefs = ConvertFromV2SourceRefs(resources[i].SourceRefs)
		}
		if resources[i].Access != nil {
			n[i].Access = resources[i].Access.DeepCopy()
		}
		if resources[i].ExtraIdentity != nil {
			n[i].ExtraIdentity = resources[i].ExtraIdentity.DeepCopy()
		}
		n[i].Size = resources[i].Size
		n[i].Relation = ResourceRelation(resources[i].Relation)
	}
	return n
}

// ConvertFromV2SourceRefs converts v2 source references to internal format.
func ConvertFromV2SourceRefs(refs []v2.SourceRef) []SourceRef {
	if refs == nil {
		return nil
	}
	n := make([]SourceRef, len(refs))
	for i := range refs {
		n[i].IdentitySelector = maps.Clone(refs[i].IdentitySelector)
		n[i].Labels = ConvertFromV2Labels(refs[i].Labels)
	}
	return n
}

// ConvertFromV2Digest converts a v2.Digest to internal Digest.
func ConvertFromV2Digest(digest *v2.Digest) *Digest {
	if digest == nil {
		return nil
	}
	return &Digest{
		HashAlgorithm:          digest.HashAlgorithm,
		NormalisationAlgorithm: digest.NormalisationAlgorithm,
		Value:                  digest.Value,
	}
}

// ConvertFromV2Sources converts v2 sources to internal sources.
func ConvertFromV2Sources(sources []v2.Source) []Source {
	if sources == nil {
		return nil
	}
	n := make([]Source, len(sources))
	for i := range sources {
		n[i].ElementMeta = ElementMeta{
			ObjectMeta: ObjectMeta{
				Name:    sources[i].Name,
				Version: sources[i].Version,
				Labels:  ConvertFromV2Labels(sources[i].Labels),
			},
			ExtraIdentity: sources[i].ExtraIdentity.DeepCopy(),
		}
		if sources[i].Access != nil {
			n[i].Access = sources[i].Access.DeepCopy()
		}
		n[i].Type = sources[i].Type
	}
	return n
}

// ConvertFromV2References converts v2 references to internal references.
func ConvertFromV2References(references []v2.Reference) []Reference {
	if references == nil {
		return nil
	}
	n := make([]Reference, len(references))
	for i := range references {
		n[i].Name = references[i].Name
		n[i].Version = references[i].Version
		n[i].Labels = ConvertFromV2Labels(references[i].Labels)
		n[i].ExtraIdentity = references[i].ExtraIdentity.DeepCopy()
		n[i].Component = references[i].Component
		n[i].Digest = *ConvertFromV2Digest(&references[i].Digest)
	}
	return n
}

// ConvertFromV2Signatures converts v2 signatures to internal format.
func ConvertFromV2Signatures(signatures []v2.Signature) []Signature {
	if signatures == nil {
		return nil
	}
	n := make([]Signature, len(signatures))
	for i := range signatures {
		n[i].Name = signatures[i].Name
		n[i].Digest = *ConvertFromV2Digest(&signatures[i].Digest)
		n[i].Signature = SignatureInfo{
			Algorithm: signatures[i].Signature.Algorithm,
			Value:     signatures[i].Signature.Value,
			MediaType: signatures[i].Signature.MediaType,
			Issuer:    signatures[i].Signature.Issuer,
		}
	}
	return n
}

// ConvertToV2Provider converts an internal provider identity to a string format expected by v2.
func ConvertToV2Provider(provider Provider) (string, error) {
	if provider.Name == "" {
		return "", fmt.Errorf("provider name is empty")
	}
	if provider.Labels == nil {
		return provider.Name, nil
	}
	type providerStruct struct {
		Name   string     `json:"name"`
		Labels []v2.Label `json:"labels,omitempty"`
	}
	providerJSON, err := json.Marshal(&providerStruct{
		Name:   provider.Name,
		Labels: ConvertToV2Labels(provider.Labels),
	})
	if err != nil {
		return "", fmt.Errorf("could not marshal provider to JSON: %w", err)
	}
	return string(providerJSON), nil
}

// ConvertToV2RepositoryContexts deep copies internal repository contexts to v2 format.
func ConvertToV2RepositoryContexts(scheme *runtime.Scheme, contexts []runtime.Typed) ([]*runtime.Raw, error) {
	if contexts == nil {
		return nil, nil
	}
	n := make([]*runtime.Raw, len(contexts))
	for i := range contexts {
		n[i] = &runtime.Raw{}
		if err := scheme.Convert(contexts[i], n[i]); err != nil {
			return nil, fmt.Errorf("could not convert repository context at index %d: %w", i, err)
		}
	}
	return n, nil
}

// ConvertToV2Labels converts internal labels to v2.Label format.
func ConvertToV2Labels(labels []Label) []v2.Label {
	if labels == nil {
		return nil
	}
	n := make([]v2.Label, len(labels))
	for i := range labels {
		n[i].Name = labels[i].Name
		n[i].Value = labels[i].Value
		n[i].Signing = labels[i].Signing
	}
	return n
}

// ConvertToV2Resources converts internal resources to v2 resources.
func ConvertToV2Resources(scheme *runtime.Scheme, resources []Resource) ([]v2.Resource, error) {
	if resources == nil {
		return nil, nil
	}
	n := make([]v2.Resource, len(resources))
	for i := range resources {
		n[i].Name = resources[i].Name
		n[i].Version = resources[i].Version
		n[i].Type = resources[i].Type
		if time.Time(resources[i].CreationTime) != (time.Time{}) {
			n[i].CreationTime = &v2.Timestamp{Time: v2.Time{Time: time.Time(resources[i].CreationTime)}}
		}
		n[i].Labels = ConvertToV2Labels(resources[i].Labels)
		n[i].Digest = ConvertToV2Digest(resources[i].Digest)
		n[i].SourceRefs = ConvertToV2SourceRefs(resources[i].SourceRefs)
		n[i].Access = &runtime.Raw{}
		// Use runtime.Scheme to convert custom access types.
		if err := scheme.Convert(resources[i].Access, n[i].Access); err != nil {
			return nil, fmt.Errorf("could not convert access %q: %w", resources[i].String(), err)
		}
		n[i].ExtraIdentity = resources[i].ExtraIdentity.DeepCopy()
		n[i].Size = resources[i].Size
		n[i].Relation = v2.ResourceRelation(resources[i].Relation)
	}
	return n, nil
}

// ConvertToV2SourceRefs converts internal source references to v2 format.
func ConvertToV2SourceRefs(refs []SourceRef) []v2.SourceRef {
	if refs == nil {
		return nil
	}
	n := make([]v2.SourceRef, len(refs))
	for i := range refs {
		n[i].IdentitySelector = maps.Clone(refs[i].IdentitySelector)
		n[i].Labels = ConvertToV2Labels(refs[i].Labels)
	}
	return n
}

// ConvertToV2Digest converts an internal digest to v2 format.
func ConvertToV2Digest(digest *Digest) *v2.Digest {
	if digest == nil {
		return nil
	}
	return &v2.Digest{
		HashAlgorithm:          digest.HashAlgorithm,
		NormalisationAlgorithm: digest.NormalisationAlgorithm,
		Value:                  digest.Value,
	}
}

// ConvertToV2Sources converts internal sources to v2 sources.
func ConvertToV2Sources(scheme *runtime.Scheme, sources []Source) ([]v2.Source, error) {
	if sources == nil {
		return nil, nil
	}
	n := make([]v2.Source, len(sources))
	for i := range sources {
		n[i].Name = sources[i].Name
		n[i].Version = sources[i].Version
		n[i].Labels = ConvertToV2Labels(sources[i].Labels)
		n[i].ExtraIdentity = sources[i].ExtraIdentity.DeepCopy()
		n[i].Access = &runtime.Raw{}
		// Use runtime.Scheme to convert custom access types.
		if err := scheme.Convert(sources[i].Access, n[i].Access); err != nil {
			return nil, fmt.Errorf("could not convert access %q: %w", sources[i].String(), err)
		}
		n[i].Type = sources[i].Type
	}
	return n, nil
}

// ConvertToV2References converts internal references to v2 references.
func ConvertToV2References(references []Reference) []v2.Reference {
	if references == nil {
		return nil
	}
	n := make([]v2.Reference, len(references))
	for i := range references {
		n[i].Name = references[i].Name
		n[i].Version = references[i].Version
		n[i].Labels = ConvertToV2Labels(references[i].Labels)
		n[i].ExtraIdentity = references[i].ExtraIdentity.DeepCopy()
		n[i].Component = references[i].Component
		n[i].Digest = *ConvertToV2Digest(&references[i].Digest)
	}
	return n
}

// ConvertToV2Signatures converts internal signatures to v2 format.
func ConvertToV2Signatures(signatures []Signature) []v2.Signature {
	if signatures == nil {
		return nil
	}
	n := make([]v2.Signature, len(signatures))
	for i := range signatures {
		n[i].Name = signatures[i].Name
		n[i].Digest = *ConvertToV2Digest(&signatures[i].Digest)
		n[i].Signature = v2.SignatureInfo{
			Algorithm: signatures[i].Signature.Algorithm,
			Value:     signatures[i].Signature.Value,
			MediaType: signatures[i].Signature.MediaType,
			Issuer:    signatures[i].Signature.Issuer,
		}
	}
	return n
}

// ConvertFromV2LocalBlob converts a v2.LocalBlob to runtime.LocalBlob.
func ConvertFromV2LocalBlob(scheme *runtime.Scheme, blob *v2.LocalBlob) (*LocalBlob, error) {
	if blob == nil {
		return nil, nil
	}
	result := &LocalBlob{
		Type:           blob.Type,
		LocalReference: blob.LocalReference,
		MediaType:      blob.MediaType,
		ReferenceName:  blob.ReferenceName,
	}
	if blob.GlobalAccess != nil {
		result.GlobalAccess = blob.GlobalAccess.DeepCopy()
	}
	return result, nil
}

// ConvertToV2LocalBlob converts a runtime.LocalBlob to v2.LocalBlob.
func ConvertToV2LocalBlob(scheme *runtime.Scheme, blob *LocalBlob) (*v2.LocalBlob, error) {
	if blob == nil {
		return nil, nil
	}
	result := &v2.LocalBlob{
		Type:           blob.Type,
		LocalReference: blob.LocalReference,
		MediaType:      blob.MediaType,
		ReferenceName:  blob.ReferenceName,
	}
	if blob.GlobalAccess != nil {
		result.GlobalAccess = &runtime.Raw{}
		if err := scheme.Convert(blob.GlobalAccess, result.GlobalAccess); err != nil {
			return nil, fmt.Errorf("could not convert global access: %w", err)
		}
	}
	return result, nil
}<|MERGE_RESOLUTION|>--- conflicted
+++ resolved
@@ -95,13 +95,8 @@
 			return Provider{}, fmt.Errorf("invalid JSON format")
 		}
 		type providerStruct struct {
-<<<<<<< HEAD
-			Name   string  `json:"name"`
-			Labels []Label `json:"labels,omitempty"`
-=======
 			Name   string     `json:"name"`
 			Labels []v2.Label `json:"labels,omitempty"`
->>>>>>> 67776186
 		}
 		var id providerStruct
 		if err := json.Unmarshal([]byte(provider), &id); err != nil {
@@ -109,11 +104,7 @@
 		}
 		return Provider{
 			Name:   id.Name,
-<<<<<<< HEAD
-			Labels: id.Labels,
-=======
 			Labels: ConvertFromV2Labels(id.Labels),
->>>>>>> 67776186
 		}, nil
 	}
 	// If not JSON, fallback to a single key map.
